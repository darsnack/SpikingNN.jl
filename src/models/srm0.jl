--- conflicted
+++ resolved
@@ -72,21 +72,6 @@
     neuron.voltage = SNNlib.Neuron.srm0(t * dt, neuron.current, neuron.voltage; lastspike = neuron.lastspike, eta = neuron.η)
     neuron.current = 0
 
-<<<<<<< HEAD
-    # evaluate the response function
-    neuron.voltage = (neuron.last_spike_out > 0) ? (neuron.η)(dt * (t - neuron.last_spike_out)) : zero(neuron.voltage)
-
-    # accumulate the input spike
-    neuron.voltage += current_in
-
-    # choose whether to spike
-    spiked = neuron.threshfunc(dt * (t - neuron.last_spike_out), neuron.voltage) && (neuron.voltage - old_voltage > 0)
-
-    # update the last spike
-    neuron.last_spike_out = spiked ? t : neuron.last_spike_out
-
-    return spiked ? t : 0
-=======
     return neuron.voltage
 end
 function evalcells(neurons::T, t::Integer; dt::Real = 1.0) where T<:AbstractArray{<:SRM0}
@@ -94,7 +79,6 @@
     neurons.current .= 0
 
     return neurons.voltage
->>>>>>> 2352b45b
 end
 
 """
