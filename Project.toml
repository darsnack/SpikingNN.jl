--- conflicted
+++ resolved
@@ -15,15 +15,12 @@
 TensorCast = "02d47bb6-7ce6-556a-be16-bb1710789e2b"
 
 [compat]
-<<<<<<< HEAD
 SpikingNNFunctions = "0.1"
-=======
 DataStructures = "0.17"
 RecipesBase = "1.0"
 TensorCast = "0.3"
 StructArrays = "0.4"
 CuArrays = "2"
->>>>>>> 6fa01ea4
 julia = "1.4"
 
 [extras]
