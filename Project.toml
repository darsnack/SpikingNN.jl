name = "SpikingNN"
uuid = "a2976702-bddd-11e9-29f3-e11e525b718e"
authors = ["Kyle Daruwalla <daruwalla.k.public@icloud.com>"]
version = "0.1.0"

[deps]
Adapt = "79e6a3ab-5dfb-504d-930d-738a2a938a0e"
CuArrays = "3a865a2d-5b23-5a0f-bc46-62713ec82fae"
DataStructures = "864edb3b-99cc-5e75-8d2d-829cb0a9cfe8"
Distributions = "31c24e10-a181-5473-b8eb-7969acd0382f"
Random = "9a3f8284-a2c9-5f02-9a11-845980a1fd5c"
RecipesBase = "3cdcf5f2-1ef4-517c-9805-6587b60abb01"
Reexport = "189a3867-3050-52da-a836-e630ba90ab69"
SpikingNNFunctions = "ac97e89c-ede4-4801-915b-eb83a6cbfe69"
StructArrays = "09ab397b-f2b6-538f-b94a-2f83cf4a842a"
TensorCast = "02d47bb6-7ce6-556a-be16-bb1710789e2b"

[compat]
Adapt = "1, 2.0"
CuArrays = "2"
<<<<<<< HEAD
DataStructures = "0.17, 0.18"
Distributions = "0.23"
=======
DataStructures = "0.17"
Distributions = "0.23, 0.24"
>>>>>>> 7958bfd4
RecipesBase = "1.0"
Reexport = "0.2"
SpikingNNFunctions = "0.2"
StructArrays = "0.4"
TensorCast = "0.3"
julia = "1.4"

[extras]
Distributions = "31c24e10-a181-5473-b8eb-7969acd0382f"
HypothesisTests = "09f84164-cd44-5f33-b23f-e6b0d136a0d5"
ImageIO = "82e4d734-157c-48bb-816b-45c225c6df19"
ImageMagick = "6218d12a-5da1-5696-b52f-db25d2ecc6d1"
Pkg = "44cfe95a-1eb2-52ea-b672-e2afdf69b78f"
Plots = "91a5bcdd-55d7-5caf-9e0b-520d859cae80"
Random = "9a3f8284-a2c9-5f02-9a11-845980a1fd5c"
StableRNGs = "860ef19b-820b-49d6-a774-d7a799459cd3"
Test = "8dfed614-e22c-5e08-85e1-65c5234f0b40"
VisualRegressionTests = "34922c18-7c2a-561c-bac1-01e79b2c4c92"

[targets]
test = ["Pkg", "Plots", "Random", "StableRNGs", "Test", "VisualRegressionTests", "ImageIO", "ImageMagick", "Distributions", "HypothesisTests"]<|MERGE_RESOLUTION|>--- conflicted
+++ resolved
@@ -18,13 +18,8 @@
 [compat]
 Adapt = "1, 2.0"
 CuArrays = "2"
-<<<<<<< HEAD
 DataStructures = "0.17, 0.18"
-Distributions = "0.23"
-=======
-DataStructures = "0.17"
 Distributions = "0.23, 0.24"
->>>>>>> 7958bfd4
 RecipesBase = "1.0"
 Reexport = "0.2"
 SpikingNNFunctions = "0.2"
