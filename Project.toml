name = "SpikingNN"
uuid = "a2976702-bddd-11e9-29f3-e11e525b718e"
authors = ["Kyle Daruwalla <daruwalla.k.public@icloud.com>"]
version = "0.1.0"

[deps]
Adapt = "79e6a3ab-5dfb-504d-930d-738a2a938a0e"
CuArrays = "3a865a2d-5b23-5a0f-bc46-62713ec82fae"
DataStructures = "864edb3b-99cc-5e75-8d2d-829cb0a9cfe8"
Distributions = "31c24e10-a181-5473-b8eb-7969acd0382f"
RecipesBase = "3cdcf5f2-1ef4-517c-9805-6587b60abb01"
Reexport = "189a3867-3050-52da-a836-e630ba90ab69"
SpikingNNFunctions = "ac97e89c-ede4-4801-915b-eb83a6cbfe69"
StructArrays = "09ab397b-f2b6-538f-b94a-2f83cf4a842a"
TensorCast = "02d47bb6-7ce6-556a-be16-bb1710789e2b"

[compat]
<<<<<<< HEAD
Adapt = "2.0"
=======
Reexport = "0.2"
SpikingNNFunctions = "0.1"
DataStructures = "0.17"
RecipesBase = "1.0"
TensorCast = "0.3"
StructArrays = "0.4"
CuArrays = "2"
>>>>>>> ad838d4e
julia = "1.4"

[extras]
ImageIO = "82e4d734-157c-48bb-816b-45c225c6df19"
ImageMagick = "6218d12a-5da1-5696-b52f-db25d2ecc6d1"
Pkg = "44cfe95a-1eb2-52ea-b672-e2afdf69b78f"
Plots = "91a5bcdd-55d7-5caf-9e0b-520d859cae80"
PyPlot = "d330b81b-6aea-500a-939a-2ce795aea3ee"
Test = "8dfed614-e22c-5e08-85e1-65c5234f0b40"
VisualRegressionTests = "34922c18-7c2a-561c-bac1-01e79b2c4c92"

[targets]
test = ["Pkg", "Plots", "PyPlot", "Test", "VisualRegressionTests", "ImageIO", "ImageMagick"]<|MERGE_RESOLUTION|>--- conflicted
+++ resolved
@@ -15,9 +15,7 @@
 TensorCast = "02d47bb6-7ce6-556a-be16-bb1710789e2b"
 
 [compat]
-<<<<<<< HEAD
 Adapt = "2.0"
-=======
 Reexport = "0.2"
 SpikingNNFunctions = "0.1"
 DataStructures = "0.17"
@@ -25,7 +23,6 @@
 TensorCast = "0.3"
 StructArrays = "0.4"
 CuArrays = "2"
->>>>>>> ad838d4e
 julia = "1.4"
 
 [extras]
